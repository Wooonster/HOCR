--- conflicted
+++ resolved
@@ -2,11 +2,7 @@
 import io
 import cv2
 import math
-<<<<<<< HEAD
-=======
 import warnings
-import xml.etree.ElementTree as ET
->>>>>>> b5e46bfe
 import matplotlib.pyplot as plt
 import numpy as np
 import pandas as pd
